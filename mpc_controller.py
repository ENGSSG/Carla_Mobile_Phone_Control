--- conflicted
+++ resolved
@@ -206,11 +206,7 @@
 
 
 class LaneKeepingAssist:
-<<<<<<< HEAD
     def __init__(self, dt, kp=0.002, ki=0.00001, kd=0.00008):
-=======
-    def __init__(self, dt, kp=0.0015,ki=0.00001, kd=0.00008):
->>>>>>> bb9fa73d
         """
         Initializes the LKA system using the generic PIDController.
         :param dt: The time step (delta time) for the PID derivative calculation.
@@ -244,7 +240,7 @@
     def process_frame(self, frame):
         """
         Processes a single camera frame to find lane lines and calculate steering correction.
-        Uses advanced techniques like HLS color space, polynomial fitting, and temporal smoothing.
+        If current lines aren't found, it uses the last known lines for a short duration.
         Returns a steering correction value between -1.0 (steer left) and 1.0 (steer right).
         """
         if frame is None:
@@ -253,114 +249,58 @@
  
         h, w, _ = frame.shape
         
-        # 1. Enhanced image processing pipeline
-        
-        # Convert to HLS color space for better lane marking detection
-        hls = cv2.cvtColor(frame, cv2.COLOR_BGR2HLS)
-        l_channel = hls[:,:,1]
-        s_channel = hls[:,:,2]
-        
-        # Apply contrast enhancement to lightness channel
+        # 1. Image processing (ROI, grayscale, blur, Canny, Hough)
+        gray = cv2.cvtColor(frame, cv2.COLOR_BGR2GRAY)
         clahe = cv2.createCLAHE(clipLimit=3.0, tileGridSize=(8, 8))
-        l_channel_enhanced = clahe.apply(l_channel)
-        
-        # Combine enhanced L channel with original S channel for better lane marking detection
-        # Saturation channel helps highlight white and yellow lines
-        combined_binary = np.zeros_like(s_channel)
-        combined_binary[(l_channel_enhanced > 120) | (s_channel > 120)] = 255
-        
-        # Apply Gaussian blur
-        blur = cv2.GaussianBlur(combined_binary, (5, 5), 0)
-        
-        # Canny edge detection with adaptive thresholds
-        v = np.median(blur)
-        sigma = 0.33
-        lower = int(max(0, (1.0 - sigma) * v))
-        upper = int(min(255, (1.0 + sigma) * v))
-        edges = cv2.Canny(blur, lower, upper)
-        
-        # Edge dilation for better connectivity
-        kernel = np.ones((5,5), np.uint8)
+        contrast_enhanced_gray = clahe.apply(gray)
+        blur = cv2.GaussianBlur(contrast_enhanced_gray, (3, 3), 0)
+        edges = cv2.Canny(blur, 50, 150)
+        kernel = np.ones((3,3), np.uint8)
         dilated_edges = cv2.dilate(edges, kernel, iterations=1)
         
-        # Define a trapezoidal region of interest (slightly adjusted for better lane capture)
-        roi_vertices = np.array([[(int(w*0.2), h*0.85), (int(w*0.4), int(h*0.5)), 
-                                  (int(w*0.6), int(h*0.5)), (int(w*0.8), h*0.85)]], dtype=np.int32)
-        
-        # Create ROI mask and apply
-        mask = np.zeros_like(edges)
+        roi_vertices = np.array([[(0, h), (w/2, h/2), (w, h)]], dtype=np.int32)
+        mask = np.zeros_like(dilated_edges)
         cv2.fillPoly(mask, roi_vertices, 255)
         masked_image = cv2.bitwise_and(dilated_edges, mask)
         
-        # Improved Hough parameters for better line detection
-        lines = cv2.HoughLinesP(masked_image, rho=1, theta=np.pi/180, threshold=35, 
-                               minLineLength=25, maxLineGap=150)
-        
-        # --- IMPROVED LANE DETECTION START ---
-        # Enhanced logic with better filtering and polynomial fitting
+        lines = cv2.HoughLinesP(masked_image, 1, np.pi/180, 120, minLineLength=30, maxLineGap=200)
+        
+        # --- MODIFICATION START ---
+        # Logic to detect, store, and recall lane lines
         
         lines_detected_this_frame = False
         poly_left_to_use = None
         poly_right_to_use = None
-        
-        # Initialize sliding window parameters
-        n_windows = 9
-        window_height = h // n_windows
-        margin = 100  # Width of the windows
-        min_pixels = 30  # Minimum number of pixels to recenter window
 
         if lines is not None:
-            # Separate lines into left and right candidates
+            # 2. Separate and fit lines using polyfit
             left_line_x, left_line_y = [], []
             right_line_x, right_line_y = [], []
-            
-            # Improved filtering with angle and position checks
+    
             for line in lines:
                 for x1, y1, x2, y2 in line:
                     if x2 == x1: 
                         continue
-                    
-                    # Calculate slope and lane position
                     slope = (y2 - y1) / (x2 - x1)
-                    
-                    # Filter out horizontal-ish lines and very steep lines
-                    if abs(slope) < 0.4 or abs(slope) > 5: 
+                    if abs(slope) < 0.6: # Filter out horizontal lines
                         continue
-                    
-                    # Determine lane side based on position and slope
-                    midpoint = w / 2
-                    x_mid = (x1 + x2) / 2
-                    
-                    # More robust classification using both slope and position
-                    if (slope <= 0 and x_mid < midpoint) or (slope <= 0 and x_mid < midpoint * 1.2):
-                        # Left lane (negative slope and generally on the left side)
+                    if slope <= 0: # Left lane
                         left_line_x.extend([x1, x2])
                         left_line_y.extend([y1, y2])
-                    elif (slope > 0 and x_mid > midpoint) or (slope > 0 and x_mid > midpoint * 0.8):
-                        # Right lane (positive slope and generally on the right side)
+                    else: # Right lane
                         right_line_x.extend([x1, x2])
                         right_line_y.extend([y1, y2])
             
-            # If we have enough points for both lanes, fit polynomials
-            if len(left_line_y) > min_pixels and len(right_line_y) > min_pixels:
-                # Use quadratic fit for better handling of curves (degree 2)
-                self.last_poly_left = np.poly1d(np.polyfit(left_line_y, left_line_x, deg=2))
-                self.last_poly_right = np.poly1d(np.polyfit(right_line_y, right_line_x, deg=2))
+            # If we have points for both lanes, we have a successful detection
+            if left_line_y and right_line_y:
+                # Fit a 1st degree polynomial (a line) to the points
+                self.last_poly_left = np.poly1d(np.polyfit(left_line_y, left_line_x, deg=1))
+                self.last_poly_right = np.poly1d(np.polyfit(right_line_y, right_line_x, deg=1))
                 self.last_detection_time = time.time()
                 lines_detected_this_frame = True
-                
-                # Store confidence about the detection quality
-                if not hasattr(self, 'detection_confidence'):
-                    self.detection_confidence = 0.8
-                else:
-                    # Increase confidence for good detections
-                    self.detection_confidence = min(1.0, self.detection_confidence + 0.2)
-
-        # --- IMPROVED LANE HANDLING START ---
-        # Enhanced algorithm for determining which polynomials to use with confidence metrics
-        
+
+        # Determine which polynomials to use for calculation
         if lines_detected_this_frame:
-            # Use the newly detected lines
             poly_left_to_use = self.last_poly_left
             poly_right_to_use = self.last_poly_right
         else:
@@ -368,140 +308,64 @@
             is_last_lines_valid = (self.last_poly_left is not None and 
                                    self.last_poly_right is not None and
                                    (time.time() - self.last_detection_time) < self.max_line_age_seconds)
-            
             if is_last_lines_valid:
-                # Use the stored polynomials, but decrease confidence
+                # Use the stored polynomials
                 poly_left_to_use = self.last_poly_left
                 poly_right_to_use = self.last_poly_right
-                
-                # Decrease confidence when using recalled lines
-                if hasattr(self, 'detection_confidence'):
-                    time_since_detection = time.time() - self.last_detection_time
-                    decay_factor = 1.0 - (time_since_detection / self.max_line_age_seconds)
-                    self.detection_confidence = max(0.1, self.detection_confidence * decay_factor)
             else:
                 # No new lines and no valid old lines. Reset and exit.
                 self.pid_controller.reset()
-                self.last_poly_left = None  # Invalidate them now
+                self.last_poly_left = None # Invalidate them now
                 self.last_poly_right = None
-                if hasattr(self, 'detection_confidence'):
-                    self.detection_confidence = 0.0
-                return 0.0, None  # Return no correction and no display image
-
-        # --- IMPROVED LANE HANDLING END ---
-        
-        # 3. Calculate Error with multiple evaluation points
-        # Evaluate the polynomials at multiple heights for better accuracy
-        y_eval_points = [int(h * 0.8), int(h * 0.7), int(h * 0.6)]
-        lane_centers = []
-        
-        for y_eval in y_eval_points:
-            # For quadratic polynomials, this properly handles curves
-            left_x = int(poly_left_to_use(y_eval))
-            right_x = int(poly_right_to_use(y_eval))
-            lane_centers.append((left_x + right_x) / 2)
+                return 0.0, None # Return no correction and no display image
+
+        # --- MODIFICATION END ---
             
-        # Weight closer points (lower in the image) more heavily
-        weighted_lane_center = (lane_centers[0] * 0.6 + 
-                                lane_centers[1] * 0.3 + 
-                                lane_centers[2] * 0.1)
-        
-        # Enhanced temporal smoothing with confidence-weighted moving average
-        wma_size = 10  # Keep history of last 10 lane center values
-        if not hasattr(self, 'lane_center_history'): 
-            self.lane_center_history = collections.deque(maxlen=wma_size)
-            self.confidence_history = collections.deque(maxlen=wma_size)
-        
-        # Add current values to history
-        self.lane_center_history.append(weighted_lane_center)
-        if hasattr(self, 'detection_confidence'):
-            self.confidence_history.append(self.detection_confidence)
-        else:
-            self.confidence_history.append(0.5)  # Default confidence
-        
-        # Calculate confidence-weighted moving average if we have history
-        if len(self.lane_center_history) > 0:
-            # Combine recency weights with confidence weights
-            recency_weights = np.arange(1, len(self.lane_center_history) + 1)
-            confidence_weights = np.array(list(self.confidence_history))
-            combined_weights = recency_weights * confidence_weights
-            
-            # Avoid division by zero
-            if np.sum(combined_weights) > 0:
-                lane_center_x = np.average(self.lane_center_history, weights=combined_weights)
-            else:
-                lane_center_x = self.lane_center_history[-1]  # Just use latest value
-        else:
-            lane_center_x = weighted_lane_center
-        
+        # 3. Calculate Error (using the chosen polynomials)
+        # Evaluate the line equations at a specific y-coordinate to find the lane center
+        y_eval = int(h * 0.8)
+        left_x = int(poly_left_to_use(y_eval))
+        right_x = int(poly_right_to_use(y_eval))
+        
+        # Calculate lane center with WMA
+        wma_size = 10 # Keep a history of last 5 lane center values
+        if not hasattr(self, 'lane_center_history'): self.lane_center_history = collections.deque(maxlen=wma_size)
+        self.lane_center_history.append((left_x + right_x) / 2)
+        lane_center_x = np.average(self.lane_center_history, weights=np.arange(1, len(self.lane_center_history) + 1))
         vehicle_center_x = w / 2
-        
-        # --- Enhanced visualization with polynomial curves ---
-        # Create smoother curve visualization using the polynomial
-        min_y = int(h * 0.5)  # Extend higher up for better visibility
+
+        # --- Visualization (using the chosen polynomials) ---
+        min_y = int(h * (3 / 5))
         max_y = int(h)
-        
-        # Generate points for the curve
-        plot_y = np.linspace(min_y, max_y, num=20)
-        left_plot_x = poly_left_to_use(plot_y)
-        right_plot_x = poly_right_to_use(plot_y)
-        
-        # Convert to integer points for drawing
-        left_points = np.column_stack((left_plot_x.astype(np.int32), plot_y.astype(np.int32)))
-        right_points = np.column_stack((right_plot_x.astype(np.int32), plot_y.astype(np.int32)))
-        
-        # Create a copy of the frame for visualization
-        display = np.copy(frame)
-        
-        # Color based on detection confidence
-        confidence_color = None
-        if hasattr(self, 'detection_confidence'):
-            # Green for high confidence, yellow for medium, orange for low
-            if self.detection_confidence > 0.7:
-                confidence_color = [0, 255, 0]  # Green
-            elif self.detection_confidence > 0.4:
-                confidence_color = [0, 255, 255]  # Yellow
-            else:
-                confidence_color = [0, 165, 255]  # Orange
-        else:
-            confidence_color = [0, 255, 0] if lines_detected_this_frame else [0, 165, 255]
-        
-        # Draw the lane curves
-        cv2.polylines(display, [left_points], False, confidence_color, thickness=5)
-        cv2.polylines(display, [right_points], False, confidence_color, thickness=5)
-        
-        # Draw lane center and vehicle center for visualization
-        cv2.circle(display, (int(lane_center_x), int(h * 0.8)), 10, [0, 0, 255], -1)  # Lane center
-        cv2.circle(display, (int(vehicle_center_x), int(h * 0.8)), 10, [255, 0, 0], -1)  # Vehicle center
-        
-        # The error is the deviation from the center in pixels
+        left_x_start = int(poly_left_to_use(max_y))
+        left_x_end = int(poly_left_to_use(min_y))
+        right_x_start = int(poly_right_to_use(max_y))
+        right_x_end = int(poly_right_to_use(min_y))
+        
+        # Determine line color for visualization: Green for new, Orange for recalled
+        line_color = [0, 255, 0] if lines_detected_this_frame else [255, 165, 0]
+
+        display = LaneKeepingAssist.draw_lines(
+                    frame,
+                    [[
+                        [left_x_start, max_y, left_x_end, min_y],
+                        [right_x_start, max_y, right_x_end, min_y],
+                    ]],
+                    color=line_color,
+                    thickness=5,
+                        )
+
+        # The error is the deviation from the center in pixels.
         error = lane_center_x - vehicle_center_x
-        
-        # Scale correction based on confidence
-        confidence_factor = 1.0
-        if hasattr(self, 'detection_confidence'):
-            confidence_factor = self.detection_confidence
         
         # 4. Get Correction from the PID Controller
         current_value_for_pid = -error
-        raw_steering_correction = self.pid_controller.update(current_value_for_pid)
-        
-        # Apply confidence scaling - less confident = more conservative correction
-        steering_correction = raw_steering_correction * confidence_factor
-        
-        # Draw error text on display
-        cv2.putText(display, f"Error: {error:.1f}px", (30, 60), 
-                   cv2.FONT_HERSHEY_SIMPLEX, 1, [255, 255, 255], 2)
-        cv2.putText(display, f"Conf: {confidence_factor:.2f}", (30, 100), 
-                   cv2.FONT_HERSHEY_SIMPLEX, 1, confidence_color, 2)
+        steering_correction = self.pid_controller.update(current_value_for_pid)
 
         return steering_correction, display
     
     @staticmethod
     def draw_lines(img, lines, color=[255, 0, 0], thickness=3):
-        """
-        Enhanced line drawing function that supports both straight lines and curves.
-        """
         line_img = np.zeros(
             (
                 img.shape[0],
@@ -512,13 +376,11 @@
         )
         img = np.copy(img)
         if lines is None:
-            return img
-        
+            return
         for line in lines:
             for x1, y1, x2, y2 in line:
                 cv2.line(line_img, (x1, y1), (x2, y2), color, thickness)   
 
-        # Add semi-transparent overlay
         img = cv2.addWeighted(img, 0.8, line_img, 1.0, 0.0)    
         return img
         
@@ -843,9 +705,9 @@
                     self._lka_steering_correction_norm = correction
                 
                 # Display the processed frame (optional, for debugging)
-                if display_frame is not None:
-                    cv2.imshow('LKA Lines', display_frame)
-                    cv2.waitKey(1) # Small delay to allow display update
+                # if display_frame is not None:
+                #     cv2.imshow('LKA Lines', display_frame)
+                #     cv2.waitKey(1) # Small delay to allow display update
 
             except queue.Empty:
                 continue # No image in queue, loop again
@@ -856,6 +718,8 @@
                 with self._lka_output_lock:
                     self._lka_steering_correction_norm = 0.0
                 time.sleep(0.01) # Small sleep to prevent busy-waiting on error
+            if cv2.waitKey(1) & 0xFF == ord('q'): # Optional: add a way to quit
+                break
             if cv2.waitKey(1) & 0xFF == ord('q'): # Optional: add a way to quit
                 break
 
@@ -963,11 +827,7 @@
 
 
         lka_enabled = False
-<<<<<<< HEAD
         lka_strength = 0.2 # Reduced strength to minimize oscillation
-=======
-        lka_strength = 0.2 # Increased strength for better testing
->>>>>>> bb9fa73d
         # Debugging counter
         frame_process_count = 0
         last_print_time = time.time()
@@ -1142,6 +1002,22 @@
                         else:
                             # User not accelerating - no throttle assistance, let vehicle coast
                             final_throttle_cmd = 0.0
+                    else: # No user braking, PID acts as intelligent throttle assistant
+                        # PID Throttle Assistant Logic: Only controls throttle when user is actively accelerating
+                        # Acts as a speed limiter/assistant rather than cruise control
+                        
+                        if user_throttle_request > 0:  # User is actively pressing throttle
+                            # Convert PID output to throttle command (clamp negative values to 0)
+                            pid_throttle_cmd = max(0.0, np.clip(pid_output, 0.0, 1.0))
+                            
+                            # Use the minimum of user request and PID limit (PID acts as speed limiter)
+                            final_throttle_cmd = min(user_throttle_request, pid_throttle_cmd)
+                            
+                            # Sync user ramp to reflect the limited throttle
+                            self.current_applied_throttle_user = final_throttle_cmd
+                        else:
+                            # User not accelerating - no throttle assistance, let vehicle coast
+                            final_throttle_cmd = 0.0
                 
                 
                 # --- Handle Phone Disconnection / Stale Data (Overrides PID/User) ---
